--- conflicted
+++ resolved
@@ -2,10 +2,9 @@
 require "rubygems/package_task"
 
 spec = Gem::Specification.new do |s|
-<<<<<<< HEAD
   s.platform  =   Gem::Platform::RUBY
   s.name      =   "parallel-forkmanager"
-  s.version   =   "2.0.3"
+  s.version   =   "2.0.5"
   s.author    =   "Nathan Patwardhan"
   s.rubyforge_project = "parallelforkmgr"
   s.homepage  =   "https://github.com/npatwardhan/ruby-parallel-forkmanager/"
@@ -15,18 +14,6 @@
   ETX
   s.license   =   "Ruby"
   s.summary   =   "A simple parallel processing fork manager."
-=======
-    s.platform  =   Gem::Platform::RUBY
-    s.name      =   "parallel-forkmanager"
-    s.version   =   "2.0.5"
-    s.author    =   "Nathan Patwardhan"
-    s.rubyforge_project = "parallelforkmgr"
-    s.homepage  =   "https://github.com/npatwardhan/ruby-parallel-forkmanager/"
-    s.email     =   "noopy.org<at>gmail.com"
-    s.description = "A simple parallel processing fork manager, based on the Perl module."
-    s.license   =   "Ruby"
-    s.summary   =   "A simple parallel processing fork manager."
->>>>>>> d21a7001
 
   s.files     =   FileList["lib/parallel/*.rb", "examples/*.rb"].to_a
   s.require_path  =   "lib/parallel"
